--- conflicted
+++ resolved
@@ -104,8 +104,6 @@
 
             restricted to temperatures in range [0, 100]
 
-            :param tk: absolute temperature
-            :param pa: pressure in atmosphere
             :return: water density in SI
             :rtype: float
 
@@ -123,7 +121,6 @@
 
             restricted to temperatures in range [0, 100]
 
-            :param tk: absolute temperature
             :return: water density in SI
             :rtype: float
 
@@ -139,8 +136,6 @@
         """
             dielectric constant according to Archer and Wang :cite:`Archer1990`
 
-            :param tk: absolute temperature
-            :param pa: Pressure (in atm)
             :return: dielectric constant
             :rtype: float
             """
@@ -148,17 +143,9 @@
         return self.dielectricConstant
 
     def compressibility(self):
-<<<<<<< HEAD
         """
-<<<<<<< HEAD
             Water compressibility according to Fine and Millero :cite:`Fine1973`
-            
-=======
-            Water compressibility
 
->>>>>>> c0eb4fbe
             :return: compressibility of water (float)
         """
-=======
->>>>>>> 182d654874a610d15d4e6bd2dcc65c64e0d718d5
         return self.comp